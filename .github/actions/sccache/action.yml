--- conflicted
+++ resolved
@@ -51,11 +51,5 @@
       shell: bash
 
     # stop server in case new version is installed
-<<<<<<< HEAD
-    - run: sccache --stop-server
-      shell: bash
-      continue-on-error: true
-=======
     - run: (sccache --stop-server || true) > /dev/null 2>&1
-      shell: bash
->>>>>>> 535c5080
+      shell: bash