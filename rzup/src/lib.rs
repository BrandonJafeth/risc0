--- conflicted
+++ resolved
@@ -6,10 +6,7 @@
 
 mod events;
 mod paths;
-<<<<<<< HEAD
-=======
 mod registry;
->>>>>>> 7ba4ea8a
 mod settings;
 
 pub mod error;
@@ -215,28 +212,6 @@
         versions
     }
 
-<<<<<<< HEAD
-    // TODO: update this to work with toolchains too
-    // pub fn get_bin_path(&self, component_id: &str) -> Result<PathBuf> {
-    //     let version = self
-    //         .settings()
-    //         .get_active_version(component_id)
-    //         .ok_or_else(|| {
-    //             RzupError::ComponentNotFound(format!(
-    //                 "No active version found for {}",
-    //                 component_id
-    //             ))
-    //         })?;
-    //
-    //     let installed_versions = self.installed_versions(component_id);
-    //     let version_dir = installed_versions.get(&version).ok_or_else(|| {
-    //         RzupError::ComponentNotFound(format!("{} version {} not found", component_id, version))
-    //     })?;
-    //
-    //     Ok(version_dir.join(component_id))
-    // }
-
-=======
     /// Checks if a specific version of a component is installed.
     ///
     /// # Arguments
@@ -253,7 +228,6 @@
     /// # Arguments
     /// * `component_id` - Component identifier
     /// * `version` - Version to get path for
->>>>>>> 7ba4ea8a
     pub fn get_bin_path(&self, component_id: &str, version: &Version) -> Result<Option<PathBuf>> {
         let component = self.registry.create_component(component_id)?;
 
@@ -266,12 +240,6 @@
                 ))
             })?;
 
-<<<<<<< HEAD
-            let versions = self.installed_versions(parent_id);
-
-            if let Some(path) = versions.get(version) {
-                Ok(Some(path.join("bin").join(component_id)))
-=======
             if Paths::version_exists(&self.environment, parent_id, version)? {
                 Ok(Some(Paths::get_bin_path(
                     &self.environment,
@@ -279,7 +247,6 @@
                     version,
                     component_id,
                 )?))
->>>>>>> 7ba4ea8a
             } else {
                 Ok(None)
             }
