--- conflicted
+++ resolved
@@ -60,19 +60,11 @@
 
 Soundness is often quantified in terms of "[bits]" — our [on-chain verifier contracts][Verifier Contract] target 97 bits of security.
 
-<<<<<<< HEAD
-| Prover                | Cryptographic Assumptions                                                                                                                       | Bits of Security | Quantum Safe? |
-| --------------------- | ----------------------------------------------------------------------------------------------------------------------------------------------- | ---------------- | ------------- |
-| RISC-V Prover         | - Random Oracle Model <br /> - Toy Problem Conjecture                                                                                           | 98               | Yes           |
-| Recursion Prover      | - Random Oracle Model <br /> - Toy Problem Conjecture                                                                                           | 99               | Yes           |
-| STARK-to-SNARK Prover | - Security of elliptic curve pairing over BN254. <br /> - Knowledge of Exponent assumption <br /> - Integrity of Groth16 Trusted Setup Ceremony | 99+              | No            |
-=======
 | Prover                | Cryptographic Assumptions                                                                                                                     | Bits of Security | Quantum Safe? |
 | --------------------- | --------------------------------------------------------------------------------------------------------------------------------------------- | ---------------- | ------------- |
 | RISC-V Prover         | - Random Oracle Model <br/> - Toy Problem Conjecture                                                                                          | 97               | Yes           |
 | Recursion Prover      | - Random Oracle Model <br/> - Toy Problem Conjecture                                                                                          | 99               | Yes           |
 | STARK-to-SNARK Prover | - Security of elliptic curve pairing over BN254. <br/> - Knowledge of Exponent assumption <br/> - Integrity of Groth16 Trusted Setup Ceremony | 99+              | No            |
->>>>>>> 4a269b5c
 
 The Toy Problem conjecture, specified in detail in the [ethSTARK documentation], says that the best known attack on STARK proof systems is the best possible attack.
 
