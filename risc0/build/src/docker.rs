--- conflicted
+++ resolved
@@ -265,11 +265,7 @@
         build("../../risc0/zkvm/methods/guest/Cargo.toml");
         compare_image_id(
             "risc0_zkvm_methods_guest/hello_commit",
-<<<<<<< HEAD
-            "e153f356b12b6ddc7592db48651e135e2a3a0abec26cf4a17560eddc60ddd964",
-=======
             "2e645b8863ec3112ad634af4569e37aee0b869828a22d0ad6a3118b44f78ae73",
->>>>>>> b140442a
         );
     }
 }