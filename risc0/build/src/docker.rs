// Copyright 2025 RISC Zero, Inc.
//
// Licensed under the Apache License, Version 2.0 (the "License");
// you may not use this file except in compliance with the License.
// You may obtain a copy of the License at
//
//     http://www.apache.org/licenses/LICENSE-2.0
//
// Unless required by applicable law or agreed to in writing, software
// distributed under the License is distributed on an "AS IS" BASIS,
// WITHOUT WARRANTIES OR CONDITIONS OF ANY KIND, either express or implied.
// See the License for the specific language governing permissions and
// limitations under the License.

use std::{fs, path::Path, process::Command};

use anyhow::{bail, Context, Result};
use cargo_metadata::Package;
use docker_generate::DockerFile;
use tempfile::tempdir;

use crate::{
    config::GuestInfo, encode_rust_flags, get_env_var, get_package, GuestOptions,
    RISC0_TARGET_TRIPLE,
};

const DOCKER_IGNORE: &str = r#"
**/Dockerfile
**/.git
**/node_modules
**/target
**/tmp
"#;

/// The target directory for the ELF binaries.
pub const TARGET_DIR: &str = "target/riscv-guest/riscv32im-risc0-zkvm-elf/docker";

/// Indicates whether the build was successful or skipped.
pub enum BuildStatus {
    /// The build was successful.
    Success,
    /// The build was skipped.
    Skipped,
}

/// Build the package in the manifest path using a docker environment.
pub fn docker_build(manifest_path: &Path, guest_opts: &GuestOptions) -> Result<BuildStatus> {
    let manifest_dir = manifest_path.parent().unwrap().canonicalize().unwrap();
    let pkg = get_package(manifest_dir);
    let src_dir = guest_opts.use_docker.clone().unwrap_or_default().root_dir();
    let guest_opts = guest_opts.clone();
    let guest_info = GuestInfo {
        options: guest_opts.clone(),
        metadata: (&pkg).into(),
    };
    let pkg_name = pkg.name.replace('-', "_");
    let target_dir = src_dir.join(TARGET_DIR).join(pkg_name);
    build_guest_package_docker(&pkg, &target_dir, &guest_info)
}

pub(crate) fn build_guest_package_docker(
    pkg: &Package,
    target_dir: impl AsRef<Path>,
    guest_info: &GuestInfo,
) -> Result<BuildStatus> {
    if !get_env_var("RISC0_SKIP_BUILD").is_empty() {
        eprintln!("Skipping build because RISC0_SKIP_BUILD is set");
        return Ok(BuildStatus::Skipped);
    }

    let src_dir = guest_info
        .options
        .use_docker
        .clone()
        .unwrap_or_default()
        .root_dir()
        .canonicalize()?;

    eprintln!("Docker context: {src_dir:?}");
    eprintln!(
        "Building ELF binaries in {} for {RISC0_TARGET_TRIPLE} target...",
        pkg.name
    );

    if !Command::new("docker")
        .arg("--version")
        .status()
        .context("Could not find or execute docker")?
        .success()
    {
        bail!("`docker --version` failed");
    }

    let manifest_path = pkg.manifest_path.as_std_path();
    if let Err(err) = check_cargo_lock(manifest_path) {
        eprintln!("{err}");
    }

    {
        let temp_dir = tempdir()?;
        let temp_path = temp_dir.path();
        let rel_manifest_path = manifest_path.strip_prefix(&src_dir)?;
        create_dockerfile(rel_manifest_path, temp_path, guest_info)?;
        let target_dir = target_dir.as_ref();
        let target_dir = target_dir.join(RISC0_TARGET_TRIPLE).join("docker");
        build(&src_dir, temp_path, &target_dir)?;
    }

    Ok(BuildStatus::Success)
}

/// Create the dockerfile.
///
/// Overwrites if a dockerfile already exists.
fn create_dockerfile(manifest_path: &Path, temp_dir: &Path, guest_info: &GuestInfo) -> Result<()> {
    let manifest_env = &[("CARGO_MANIFEST_PATH", manifest_path.to_str().unwrap())];
    let encoded_rust_flags = encode_rust_flags(&guest_info.metadata, true);
    let rustflags_env = &[("CARGO_ENCODED_RUSTFLAGS", encoded_rust_flags.as_str())];

    let common_args = vec![
        "--locked",
        "--target",
        RISC0_TARGET_TRIPLE,
        "--manifest-path",
        "$CARGO_MANIFEST_PATH",
    ];

    let mut build_args = common_args.clone();
    let features_str = guest_info.options.features.join(",");
    if !guest_info.options.features.is_empty() {
        build_args.push("--features");
        build_args.push(&features_str);
    }

    let fetch_cmd = [&["cargo", "+risc0", "fetch"], common_args.as_slice()]
        .concat()
        .join(" ");
    let build_cmd = [
        &["cargo", "+risc0", "build", "--release"],
        build_args.as_slice(),
    ]
    .concat()
    .join(" ");

    let docker_opts = guest_info.options.use_docker.clone().unwrap_or_default();
    let docker_tag = format!(
        "risczero/risc0-guest-builder:{}",
        docker_opts.docker_container_tag()
    );

    let mut build = DockerFile::new()
        .from_alias("build", &docker_tag)
        .workdir("/src")
        .copy(".", ".")
        .env(manifest_env)
        .env(rustflags_env)
        .env(&[("CARGO_TARGET_DIR", "target")]);

    #[cfg(feature = "unstable")]
    {
        build = build.env(&[("RISC0_FEATURE_bigint2", "")]);
    }

    build = build
        .env(&[(
            "CC_riscv32im_risc0_zkvm_elf",
            "/root/.risc0/cpp/bin/riscv32-unknown-elf-gcc",
        )])
        .env(&[("CFLAGS_riscv32im_risc0_zkvm_elf", "-march=rv32im -nostdlib")]);

    let docker_env = docker_opts.env();
    if !docker_env.is_empty() {
        build = build.env(&docker_env);
    }

    build = build
        // Fetching separately allows docker to cache the downloads, assuming the Cargo.lock
        // doesn't change.
        .run(&fetch_cmd)
        .run(&build_cmd);

    let src_dir = format!("/src/target/{RISC0_TARGET_TRIPLE}/release");
    let binary = DockerFile::new()
        .comment("export stage")
        .from_alias("export", "scratch")
        .copy_from("build", &src_dir, "/");

    let file = DockerFile::new().dockerfile(build).dockerfile(binary);
    fs::write(temp_dir.join("Dockerfile"), file.to_string())?;
    fs::write(temp_dir.join("Dockerfile.dockerignore"), DOCKER_IGNORE)?;

    Ok(())
}

/// Build the dockerfile and outputs the ELF.
///
/// Overwrites if an ELF with the same name already exists.
fn build(src_dir: &Path, temp_dir: &Path, target_dir: &Path) -> Result<()> {
    if Command::new("docker")
        .arg("build")
        .arg(format!("--output={}", target_dir.to_str().unwrap()))
        .arg("-f")
        .arg(temp_dir.join("Dockerfile"))
        .arg(src_dir)
        .status()
        .context("docker failed to execute")?
        .success()
    {
        Ok(())
    } else {
        Err(anyhow::anyhow!("docker build failed"))
    }
}

fn check_cargo_lock(manifest_path: &Path) -> Result<()> {
    let lock_file = manifest_path
        .parent()
        .context("invalid manifest path")?
        .join("Cargo.lock");
    fs::metadata(lock_file.clone()).context(format!(
        "Cargo.lock not found in path {}",
        lock_file.display()
    ))?;
    Ok(())
}

// requires Docker to be installed
#[cfg(feature = "docker")]
#[cfg(test)]
mod test {
    use crate::{build_package, DockerOptionsBuilder, GuestListEntry, GuestOptionsBuilder};

    use super::*;

    const SRC_DIR: &str = "../..";

    fn build(target_dir: &Path, manifest_path: &str) -> Vec<GuestListEntry> {
        let src_dir = Path::new(SRC_DIR).to_path_buf();
        let manifest_path = Path::new(manifest_path);
        let manifest_dir = manifest_path.parent().unwrap().canonicalize().unwrap();
        let pkg = get_package(manifest_dir);
        let docker_opts = DockerOptionsBuilder::default()
            .root_dir(src_dir)
            .build()
            .unwrap();
        let guest_opts = GuestOptionsBuilder::default()
            .use_docker(docker_opts)
            .build()
            .unwrap();
        build_package(&pkg, target_dir, guest_opts).unwrap()
    }

    fn compare_image_id(guest_list: &[GuestListEntry], name: &str, expected: &str) {
        let guest = guest_list.iter().find(|x| x.name == name).unwrap();
        assert_eq!(expected, guest.image_id.to_string());
    }

    // Test build reproducibility for risc0_zkvm_methods_guest.
    // If the code of the package or any of its dependencies change,
    // it may be required to recompute the expected image_ids.
    // For that, run:
    // `cargo run --bin cargo-risczero -- risczero build --manifest-path risc0/zkvm/methods/guest/Cargo.toml`
    #[test]
    fn test_reproducible_methods_guest() {
        let temp_dir = tempdir().unwrap();
        let temp_path = temp_dir.path();
        let guest_list = build(temp_path, "../../risc0/zkvm/methods/guest/Cargo.toml");
        compare_image_id(
            &guest_list,
            "hello_commit",
<<<<<<< HEAD
            "2956e24f00627333cadffe7c4a45d4da9833420b8b2b679c11e691879ec7d10a",
=======
            "c8c8e866bc2f783e20611a0ec11406a1bc3a78369c2a9848f6f2cfd9ecc8d89e",
>>>>>>> 1ea37d6b
        );
    }
}<|MERGE_RESOLUTION|>--- conflicted
+++ resolved
@@ -268,11 +268,7 @@
         compare_image_id(
             &guest_list,
             "hello_commit",
-<<<<<<< HEAD
-            "2956e24f00627333cadffe7c4a45d4da9833420b8b2b679c11e691879ec7d10a",
-=======
             "c8c8e866bc2f783e20611a0ec11406a1bc3a78369c2a9848f6f2cfd9ecc8d89e",
->>>>>>> 1ea37d6b
         );
     }
 }